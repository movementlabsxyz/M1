--- conflicted
+++ resolved
@@ -133,12 +133,9 @@
     pub signer: Option<ValidatorSigner>,
 
     pub executor: Option<Arc<RwLock<BlockExecutor<AptosVM, Transaction>>>>,
-
-<<<<<<< HEAD
+  
     pub is_building_block: Arc<RwLock<bool>>,
-=======
-    pub is_buiding_block: Arc<RwLock<bool>>,
->>>>>>> 91f0198f
+
 
 }
 
@@ -163,11 +160,8 @@
             signer: None,
             executor: None,
             db: None,
-<<<<<<< HEAD
             is_building_block: Arc::new(RwLock::new(false)),
-=======
-            is_buiding_block: Arc::new(RwLock::new(false)),
->>>>>>> 91f0198f
+
         }
     }
 
@@ -919,7 +913,6 @@
     /// the construction of a new block. If there is a block currently being constructed or the
     /// waiting time for unprocessed transactions has not timed out, it continues to wait.
     async fn check_pending_tx(&self) {
-<<<<<<< HEAD
         let shared_self = Arc::new(self.clone());
         // let check_timeout_duration = Duration::from_secs(2);
         let check_duration = Duration::from_millis(500);
@@ -942,44 +935,6 @@
                     //     last_check_time = Instant::now();
                     //     println!("------------check_pending_tx timeout ");
                     // }
-=======
-        // Clone the reference to `self` and create an Arc pointer to allow for multiple owners.
-        let shared_self = Arc::new(self.clone());
-        // Define the duration after which we will consider a check to have timed-out.
-        let check_timeout_duration = Duration::from_secs(2);
-        // Define the duration for which we will wait between each check.
-        let check_duration = Duration::from_millis(500);
-        // Spawn a new task to handle the checking logic asynchronously.
-        tokio::task::spawn(async move {
-            // Initialize a variable to keep track of the last time we checked for unprocessed transactions.
-            let mut last_check_time = Instant::now();
-            // Enter an infinite loop.
-            loop {
-                // Wait for the specified time interval before continuing.
-                _ = tokio::time::sleep(check_duration).await;
-                // Acquire a read lock on the shared `is_building_block` data to check if there are any blocks being built.
-                let is_build = shared_self.is_buiding_block.read().await;
-                if !*is_build { // If there is no building block...
-                    // Check if the time elapsed since the last check is greater than the timeout duration.
-                    if last_check_time.elapsed() > check_timeout_duration {
-                        // If so, release the read lock and acquire a write lock to modify the shared data.
-                        drop(is_build);
-                        let mut is_build = shared_self.is_buiding_block.write().await;
-                        // Set the `is_building_block` to `false` to indicate that a new block can now be built.
-                        *is_build = false;
-                    } else { // If the timeout duration has not yet been reached...
-                        // Call the `get_pending_tx` function to acquire the list of unprocessed transactions.
-                        let tx_arr = shared_self.get_pending_tx(1).await;
-                        if !tx_arr.is_empty() { // If there are any unprocessed transactions...
-                            // Notify the main thread that a block is ready to be built, and update the last check time.
-                            shared_self.notify_block_ready().await;
-                            last_check_time = Instant::now();
-                        }
-                    }
-                } else { // If there is a building block...
-                    // Update the last check time to prevent any timeouts during the block construction process.
-                    last_check_time = Instant::now();
->>>>>>> 91f0198f
                 }
             }
         });
@@ -987,7 +942,6 @@
 
 
     async fn notify_block_ready(&self) {
-<<<<<<< HEAD
         // {
         //     let is_build = self.is_building_block.read().await;
         //     if *is_build {
@@ -995,28 +949,16 @@
         //         return;
         //     }
         // }
-=======
-        {
-            let is_build = self.is_buiding_block.read().await;
-            if *is_build {
-                return;
-            }
-        }
->>>>>>> 91f0198f
+
         if let Some(to_engine) = &self.to_engine {
             let send_result = {
                 let to_engine = to_engine.read().await;
                 to_engine.send(PendingTxs).await
             };
             if send_result.is_ok() {
-<<<<<<< HEAD
                 // let mut is_build = self.is_building_block.write().await;
                 // *is_build = true;
                 println!("---------------notify_block_ready success---------------------");
-=======
-                let mut is_build = self.is_buiding_block.write().await;
-                *is_build = true;
->>>>>>> 91f0198f
             } else {
                 log::info!("send tx to_engine error ")
             }
@@ -1242,17 +1184,7 @@
                 _ => {}
             }
         }
-<<<<<<< HEAD
         Ok(())
-=======
-        let mut is_build = self.is_buiding_block.write().await;
-        *is_build = false;
-        if is_miner {
-            Ok(serde_json::to_vec(&li).unwrap())
-        } else {
-            Ok(vec![])
-        }
->>>>>>> 91f0198f
     }
     async fn init_aptos(&mut self) {
         let (genesis, validators) = test_genesis_change_set_and_validators(Some(1));
@@ -1293,11 +1225,7 @@
         let service = get_raw_api_service(Arc::new(context));
         self.api_service = Some(service);
         self.core_mempool = Some(Arc::new(RwLock::new(CoreMempool::new(&node_config))));
-<<<<<<< HEAD
         // self.check_pending_tx().await;
-=======
-        self.check_pending_tx().await;
->>>>>>> 91f0198f
         tokio::task::spawn(async move {
             while let Some(request) = mempool_client_receiver.next().await {
                 match request {
